import React, { useEffect, useState, useMemo } from 'react';
import { Canvas } from '@react-three/fiber';
import { OrthographicCamera, OrbitControls } from '@react-three/drei';
import * as THREE from 'three';
import PGMWorkerManager from '../workers/PGMWorkerManager';
import ImageViewer from './PGMViewer';


interface MapData {
  data: Uint8ClampedArray;
  width: number;
  height: number;
}

interface PGMMapLoaderProps {
  sourceType: 'file' | 'ros';
  content: {
    data: string | any;
    info?: {
      width: number;
      height: number;
    };
  };
}

const MapTexturePlane: React.FC<{ mapData: MapData }> = ({ mapData }) => {
  const texture = useMemo(() => {
    const { width, height, data } = mapData;
    const textureData = new THREE.DataTexture(data, width, height, THREE.RGBAFormat);
    textureData.needsUpdate = true;
    return textureData;
  }, [mapData]);

  return (
    <mesh>
      <planeGeometry args={[mapData.width, mapData.height]} />
      <meshBasicMaterial map={texture} toneMapped={false} />
    </mesh>
  );
};

const PGMMapLoader: React.FC<PGMMapLoaderProps> = (props) => {
  const [mapData, setMapData] = useState<MapData | null>(null);

  useEffect(() => {
    const manager = PGMWorkerManager.getInstance();

    const processData = async () => {
      if (props.sourceType === "file") {
        try {
          const response = await fetch(props.content.data);
          if (!response.ok) throw new Error("Failed to fetch file.");
          const arrayBuffer = await response.arrayBuffer();
          const imageViewer = new ImageViewer(arrayBuffer);
          const message = {
            mapData: {
              info: {
                width: imageViewer.width,
                height: imageViewer.height,
              },
              data: imageViewer.data,
            },
            sourceType: "pgmFile",
          };
          const data = await manager.process(message);
          setMapData({
            data: data.data,
            width: data.width,
            height: data.height,
          });
        } catch (err) {
          console.error("[PGMMapLoader] Error processing file:", err);
        }
      } else if (props.sourceType === "ros") {
        try {
          const occupancyGrid = props.content;
          if (!occupancyGrid.info) throw new Error("Missing map info");
          const width = occupancyGrid.info.width;
          const height = occupancyGrid.info.height;
          const occupancyData = new Int8Array(occupancyGrid.data);
          const message = {
            mapData: {
              info: { width, height },
              data: occupancyData,
            },
            sourceType: "rosMap",
          };
          const data = await manager.process(message);
          setMapData({
            data: data.data,
            width: data.width,
            height: data.height,
          });
        } catch (err) {
          console.error("[PGMMapLoader] Error processing ROS map:", err);
        }
      }
    };

    processData();
  }, [props.sourceType, props.content]);

  if (!mapData) return <div className="flex items-center justify-center min-h-screen">Loading...</div>;

  return (
    <div className="flex h-screen">
      {/* Main Map View */}
      <div className="w-3/4 h-full p-4 bg-[#cdcdcd]">
        <Canvas orthographic camera={{ zoom: 1, position: [0, 0, 100]}}>
          <ambientLight />
          <OrthographicCamera makeDefault position={[0, 0, 100]} zoom={1} />
          <OrbitControls enablePan={true} enableZoom={true} enableRotate={true} />
          <MapTexturePlane mapData={mapData} />
        </Canvas>
      </div>

      {/* Right Panel with Toolbar */}
      <div className="w-1/4 h-full bg-gray-200 border-l border-gray-300">
        <div className="p-4 border-b border-gray-300">
          <h2 className="text-xl font-semibold text-gray-800">Tools</h2>
        </div>
        <div className="p-4 space-y-4">
          {/* Toolbar Items */}
          {/*<div className="space-y-2">
            <button className="w-full px-4 py-2 text-sm text-gray-800 bg-gray-100 rounded hover:bg-gray-300 transition-colors border border-gray-300">
              Draw Wall
            </button>
            <button className="w-full px-4 py-2 text-sm text-gray-800 bg-gray-100 rounded hover:bg-gray-300 transition-colors border border-gray-300">
              Erase
            </button>
            <button className="w-full px-4 py-2 text-sm text-gray-800 bg-gray-100 rounded hover:bg-gray-300 transition-colors border border-gray-300">
              Save Map
            </button>
            <button className="w-full px-4 py-2 text-sm text-gray-800 bg-gray-100 rounded hover:bg-gray-300 transition-colors border border-gray-300">
              Load Map
            </button>
          </div>*/}
        </div>
      </div>
    </div>
  );
};

export default PGMMapLoader;




//code given before
// import React, { useEffect, useState } from 'react';
// import PGMWorkerManager from '../workers/PGMWorkerManager';
// import ImageViewer from './PGMViewer';
// import { Canvas } from '@react-three/fiber';
// import { OrthographicCamera } from '@react-three/drei';
// import { Texture, DataTexture } from 'three';
// import * as three from "three"

// interface MapData {
//   data: Uint8ClampedArray;
//   width: number;
//   height: number;
// }

// interface PGMMapLoaderProps {
//   sourceType: 'file' | 'ros';
//   content: {
//     data: string | any; // string for file URL, any for ROS data
//     info?: {
//       width: number;
//       height: number;
//     };
//   };
// }

// const PGMMapLoader: React.FC<PGMMapLoaderProps> = (props) => {
//   const [mapData, setMapData] = useState<MapData | null>(null);

//   useEffect(() => {
//     const manager = PGMWorkerManager.getInstance();

//     const processData = async () => {
//       if (props.sourceType === "file") {
//         try {
//           const response = await fetch(props.content.data);
//           if (!response.ok) throw new Error("Failed to fetch file.");
//           const arrayBuffer = await response.arrayBuffer();
//           const imageViewer = new ImageViewer(arrayBuffer);
//           const message = {
//             mapData: {
//               info: {
//                 width: imageViewer.width,
//                 height: imageViewer.height,
//               },
//               data: imageViewer.data,
//             },
//             sourceType: "pgmFile",
//           };
//           const data = await manager.process(message);
//           setMapData({
//             data: data.data,
//             width: data.width,
//             height: data.height,
//           });
//         } catch (err) {
//           console.error("[PGMMapLoader] Error processing file:", err);
//         }
//       } else if (props.sourceType === "ros") {
//         try {
//           const occupancyGrid = props.content;
//           if (!occupancyGrid.info) throw new Error("Missing map info");
//           const width = occupancyGrid.info.width;
//           const height = occupancyGrid.info.height;
//           const occupancyData = new Int8Array(occupancyGrid.data);
//           const message = {
//             mapData: {
//               info: { width, height },
//               data: occupancyData,
//             },
//             sourceType: "rosMap",
//           };
//           const data = await manager.process(message);
//           setMapData({
//             data: data.data,
//             width: data.width,
//             height: data.height,
//           });
//         } catch (err) {
//           console.error("[PGMMapLoader] Error processing ROS map:", err);
//         }
//       }
//     };

//     processData();
//   }, [props.sourceType, props.content]);

//   if (!mapData) {
//     return <div>Loading...</div>;
//   }

//   const texture = new DataTexture(
//     new Uint8Array(mapData.data),
//     mapData.width,
//     mapData.height,
//     1024 as any // LuminanceFormat
//   );
//   texture.needsUpdate = true;

//   return (
//     <div style={{ width: '100%', height: '100%' }}>
//       <Canvas>
//         <OrthographicCamera makeDefault position={[0, 0, 10]} zoom={1} />
//         <mesh>
//           <planeGeometry args={[mapData.width, mapData.height]} />
//           <meshBasicMaterial map={texture} />
//         </mesh>
//       </Canvas>
//     </div>
//   );
// };

// export default PGMMapLoader; 

<<<<<<< HEAD
=======

>>>>>>> bc7a6f43
<|MERGE_RESOLUTION|>--- conflicted
+++ resolved
@@ -260,7 +260,4 @@
 
 // export default PGMMapLoader; 
 
-<<<<<<< HEAD
-=======
-
->>>>>>> bc7a6f43
+
